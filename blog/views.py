import logging
import os
import uuid

from django.conf import settings
from django.core.paginator import Paginator
from django.http import HttpResponse, HttpResponseForbidden
from django.shortcuts import get_object_or_404
from django.shortcuts import render
from django.templatetags.static import static
from django.utils import timezone
from django.utils.translation import gettext_lazy as _
from django.views.decorators.csrf import csrf_exempt
from django.views.generic.detail import DetailView
from django.views.generic.list import ListView
from haystack.views import SearchView

from blog.models import Article, Category, LinkShowType, Links, Tag
from comments.forms import CommentForm
from djangoblog.plugin_manage import hooks
from djangoblog.plugin_manage.hook_constants import ARTICLE_CONTENT_HOOK_NAME
from djangoblog.utils import cache, get_blog_setting, get_sha256

logger = logging.getLogger(__name__)


class ArticleListView(ListView):
    # template_name属性用于指定使用哪个模板进行渲染
    template_name = 'blog/article_index.html'

    # context_object_name属性用于给上下文变量取名（在模板中使用该名字）
    context_object_name = 'article_list'

    # 页面类型，分类目录或标签列表等
    page_type = ''
    paginate_by = settings.PAGINATE_BY
    page_kwarg = 'page'
    link_type = LinkShowType.L

    def get_view_cache_key(self):
        return self.request.get['pages']

    @property
    def page_number(self):
        page_kwarg = self.page_kwarg
        page = self.kwargs.get(
            page_kwarg) or self.request.GET.get(page_kwarg) or 1
        return page

    def get_queryset_cache_key(self):
        """
        子类重写.获得queryset的缓存key
        """
        raise NotImplementedError()

    def get_queryset_data(self):
        """
        子类重写.获取queryset的数据
        """
        raise NotImplementedError()

    def get_queryset_from_cache(self, cache_key):
        '''
        缓存页面数据
        :param cache_key: 缓存key
        :return:
        '''
        value = cache.get(cache_key)
        if value:
            logger.info('get view cache.key:{key}'.format(key=cache_key))
            return value
        else:
            article_list = self.get_queryset_data()
            cache.set(cache_key, article_list)
            logger.info('set view cache.key:{key}'.format(key=cache_key))
            return article_list

    def get_queryset(self):
        '''
        重写默认，从缓存获取数据
        :return:
        '''
        key = self.get_queryset_cache_key()
        value = self.get_queryset_from_cache(key)
        return value

    def get_context_data(self, **kwargs):
        kwargs['linktype'] = self.link_type
        return super(ArticleListView, self).get_context_data(**kwargs)


class IndexView(ArticleListView):
    '''
    首页
    '''
    # 友情链接类型
    link_type = LinkShowType.I

    def get_queryset_data(self):
        article_list = Article.objects.filter(type='a', status='p')
        return article_list

    def get_queryset_cache_key(self):
        cache_key = 'index_{page}'.format(page=self.page_number)
        return cache_key


class ArticleDetailView(DetailView):
    '''
    文章详情页面
    '''
    template_name = 'blog/article_detail.html'
    model = Article
    pk_url_kwarg = 'article_id'
    context_object_name = "article"

    def get_context_data(self, **kwargs):
        comment_form = CommentForm()

        article_comments = self.object.comment_list()
        parent_comments = article_comments.filter(parent_comment=None)
        blog_setting = get_blog_setting()
        paginator = Paginator(parent_comments, blog_setting.article_comment_count)
        page = self.request.GET.get('comment_page', '1')
        if not page.isnumeric():
            page = 1
        else:
            page = int(page)
            if page < 1:
                page = 1
            if page > paginator.num_pages:
                page = paginator.num_pages

        p_comments = paginator.page(page)
        next_page = p_comments.next_page_number() if p_comments.has_next() else None
        prev_page = p_comments.previous_page_number() if p_comments.has_previous() else None

        if next_page:
            kwargs[
                'comment_next_page_url'] = self.object.get_absolute_url() + f'?comment_page={next_page}#commentlist-container'
        if prev_page:
            kwargs[
                'comment_prev_page_url'] = self.object.get_absolute_url() + f'?comment_page={prev_page}#commentlist-container'
        kwargs['form'] = comment_form
        kwargs['article_comments'] = article_comments
        kwargs['p_comments'] = p_comments
        kwargs['comment_count'] = len(
            article_comments) if article_comments else 0

        kwargs['next_article'] = self.object.next_article
        kwargs['prev_article'] = self.object.prev_article

        context = super(ArticleDetailView, self).get_context_data(**kwargs)
        article = self.object
        # Action Hook, 通知插件"文章详情已获取"
        hooks.run_action('after_article_body_get', article=article, request=self.request)
<<<<<<< HEAD
        # # Filter Hook, 允许插件修改文章正文
        article.body = hooks.apply_filters(ARTICLE_CONTENT_HOOK_NAME, article.body, article=article,
                                           request=self.request)
=======
        # Filter Hook, 允许插件修改文章正文
        article.body = hooks.apply_filters(ARTICLE_CONTENT_HOOK_NAME, article.body, article=article, request=self.request)
>>>>>>> cf2c4854

        return context


class CategoryDetailView(ArticleListView):
    '''
    分类目录列表
    '''
    page_type = "分类目录归档"

    def get_queryset_data(self):
        slug = self.kwargs['category_name']
        category = get_object_or_404(Category, slug=slug)

        categoryname = category.name
        self.categoryname = categoryname
        categorynames = list(
            map(lambda c: c.name, category.get_sub_categorys()))
        article_list = Article.objects.filter(
            category__name__in=categorynames, status='p')
        return article_list

    def get_queryset_cache_key(self):
        slug = self.kwargs['category_name']
        category = get_object_or_404(Category, slug=slug)
        categoryname = category.name
        self.categoryname = categoryname
        cache_key = 'category_list_{categoryname}_{page}'.format(
            categoryname=categoryname, page=self.page_number)
        return cache_key

    def get_context_data(self, **kwargs):

        categoryname = self.categoryname
        try:
            categoryname = categoryname.split('/')[-1]
        except BaseException:
            pass
        kwargs['page_type'] = CategoryDetailView.page_type
        kwargs['tag_name'] = categoryname
        return super(CategoryDetailView, self).get_context_data(**kwargs)


class AuthorDetailView(ArticleListView):
    '''
    作者详情页
    '''
    page_type = '作者文章归档'

    def get_queryset_cache_key(self):
        from uuslug import slugify
        author_name = slugify(self.kwargs['author_name'])
        cache_key = 'author_{author_name}_{page}'.format(
            author_name=author_name, page=self.page_number)
        return cache_key

    def get_queryset_data(self):
        author_name = self.kwargs['author_name']
        article_list = Article.objects.filter(
            author__username=author_name, type='a', status='p')
        return article_list

    def get_context_data(self, **kwargs):
        author_name = self.kwargs['author_name']
        kwargs['page_type'] = AuthorDetailView.page_type
        kwargs['tag_name'] = author_name
        return super(AuthorDetailView, self).get_context_data(**kwargs)


class TagDetailView(ArticleListView):
    '''
    标签列表页面
    '''
    page_type = '分类标签归档'

    def get_queryset_data(self):
        slug = self.kwargs['tag_name']
        tag = get_object_or_404(Tag, slug=slug)
        tag_name = tag.name
        self.name = tag_name
        article_list = Article.objects.filter(
            tags__name=tag_name, type='a', status='p')
        return article_list

    def get_queryset_cache_key(self):
        slug = self.kwargs['tag_name']
        tag = get_object_or_404(Tag, slug=slug)
        tag_name = tag.name
        self.name = tag_name
        cache_key = 'tag_{tag_name}_{page}'.format(
            tag_name=tag_name, page=self.page_number)
        return cache_key

    def get_context_data(self, **kwargs):
        # tag_name = self.kwargs['tag_name']
        tag_name = self.name
        kwargs['page_type'] = TagDetailView.page_type
        kwargs['tag_name'] = tag_name
        return super(TagDetailView, self).get_context_data(**kwargs)


class ArchivesView(ArticleListView):
    '''
    文章归档页面
    '''
    page_type = '文章归档'
    paginate_by = None
    page_kwarg = None
    template_name = 'blog/article_archives.html'

    def get_queryset_data(self):
        return Article.objects.filter(status='p').all()

    def get_queryset_cache_key(self):
        cache_key = 'archives'
        return cache_key


class LinkListView(ListView):
    model = Links
    template_name = 'blog/links_list.html'

    def get_queryset(self):
        return Links.objects.filter(is_enable=True)


class EsSearchView(SearchView):
    def get_context(self):
        paginator, page = self.build_page()
        context = {
            "query": self.query,
            "form": self.form,
            "page": page,
            "paginator": paginator,
            "suggestion": None,
        }
        if hasattr(self.results, "query") and self.results.query.backend.include_spelling:
            context["suggestion"] = self.results.query.get_spelling_suggestion()
        context.update(self.extra_context())

        return context


@csrf_exempt
def fileupload(request):
    """
    该方法需自己写调用端来上传图片，该方法仅提供图床功能
    :param request:
    :return:
    """
    if request.method == 'POST':
        sign = request.GET.get('sign', None)
        if not sign:
            return HttpResponseForbidden()
        if not sign == get_sha256(get_sha256(settings.SECRET_KEY)):
            return HttpResponseForbidden()
        response = []
        for filename in request.FILES:
            timestr = timezone.now().strftime('%Y/%m/%d')
            imgextensions = ['jpg', 'png', 'jpeg', 'bmp']
            fname = u''.join(str(filename))
            isimage = len([i for i in imgextensions if fname.find(i) >= 0]) > 0
            base_dir = os.path.join(settings.STATICFILES, "files" if not isimage else "image", timestr)
            if not os.path.exists(base_dir):
                os.makedirs(base_dir)
            savepath = os.path.normpath(os.path.join(base_dir, f"{uuid.uuid4().hex}{os.path.splitext(filename)[-1]}"))
            if not savepath.startswith(base_dir):
                return HttpResponse("only for post")
            with open(savepath, 'wb+') as wfile:
                for chunk in request.FILES[filename].chunks():
                    wfile.write(chunk)
            if isimage:
                from PIL import Image
                image = Image.open(savepath)
                image.save(savepath, quality=20, optimize=True)
            url = static(savepath)
            response.append(url)
        return HttpResponse(response)

    else:
        return HttpResponse("only for post")


def page_not_found_view(
        request,
        exception,
        template_name='blog/error_page.html'):
    if exception:
        logger.error(exception)
    url = request.get_full_path()
    return render(request,
                  template_name,
                  {'message': _('Sorry, the page you requested is not found, please click the home page to see other?'),
                   'statuscode': '404'},
                  status=404)


def server_error_view(request, template_name='blog/error_page.html'):
    return render(request,
                  template_name,
                  {'message': _('Sorry, the server is busy, please click the home page to see other?'),
                   'statuscode': '500'},
                  status=500)


def permission_denied_view(
        request,
        exception,
        template_name='blog/error_page.html'):
    if exception:
        logger.error(exception)
    return render(
        request, template_name, {
            'message': _('Sorry, you do not have permission to access this page?'),
            'statuscode': '403'}, status=403)


def clean_cache_view(request):
    cache.clear()
    return HttpResponse('ok')<|MERGE_RESOLUTION|>--- conflicted
+++ resolved
@@ -154,14 +154,9 @@
         article = self.object
         # Action Hook, 通知插件"文章详情已获取"
         hooks.run_action('after_article_body_get', article=article, request=self.request)
-<<<<<<< HEAD
         # # Filter Hook, 允许插件修改文章正文
         article.body = hooks.apply_filters(ARTICLE_CONTENT_HOOK_NAME, article.body, article=article,
                                            request=self.request)
-=======
-        # Filter Hook, 允许插件修改文章正文
-        article.body = hooks.apply_filters(ARTICLE_CONTENT_HOOK_NAME, article.body, article=article, request=self.request)
->>>>>>> cf2c4854
 
         return context
 
